--- conflicted
+++ resolved
@@ -5,11 +5,7 @@
 architectures with configurable preprocessing, loading, and saving capabilities.
 
 Example Usage:
-<<<<<<< HEAD
-    Create  a pool with a torchvision ResNet model:
-=======
     Create a pool with a torchvision ResNet model:
->>>>>>> 26fbad34
 
     ```python
     >>> # Torchvision ResNet pool
@@ -195,11 +191,7 @@
         ```
         ```
 
-<<<<<<< HEAD
-        Creaate a pool with a transformers ResNet model:
-=======
         Create a pool with a transformers ResNet model:
->>>>>>> 26fbad34
 
         ```python
         >>> # Transformers-based pool
@@ -216,18 +208,12 @@
         ```
     """
 
-<<<<<<< HEAD
     def __init__(self, models, type: str, **kwargs):
         super().__init__(models=models, **kwargs)
         assert type in [
             "torchvision",
             "transformers",
         ], "type must be either 'torchvision' or 'transformers'"
-=======
-    def __init__(self, type: str, **kwargs):
-        super().__init__(**kwargs)
-        assert type in ["torchvision", "transformers"]
->>>>>>> 26fbad34
 
     def load_processor(
         self, stage: Literal["train", "val", "test"] = "test", *args, **kwargs
